import * as React from 'react';
import Box from '@mui/material/Box';
import { TAppState, TNavigatorState } from 'main/types';
import { Button, List, ListItem, ListItemButton } from '@mui/material';
import { VideoJS } from './VideoJS';
import 'videojs-hotkeys';
import { VideoCategory } from '../types/VideoCategory';
import VideoButton from './VideoButton';
import HomePage from './HomePage';

interface IProps {
  navigation: TNavigatorState;
  setNavigation: React.Dispatch<React.SetStateAction<TNavigatorState>>;
  videoState: any;
  appState: TAppState;
  setAppState: React.Dispatch<React.SetStateAction<TAppState>>;
}

/**
 * For shorthand referencing.
 */
const ipc = window.electron.ipcRenderer;

/**
 * The GUI itself.
 */
const Layout: React.FC<IProps> = (props: IProps) => {
  const { navigation, setNavigation, videoState, appState, setAppState } =
    props;
  const { categoryIndex, videoIndex } = navigation;
  const categories = Object.values(VideoCategory);
  const category = categories[categoryIndex];

  /**
   * Update the state variable following a change of selected video.
   */
  const handleChangeVideo = (index: number) => {
    setNavigation((prevState) => {
      return {
        ...prevState,
        videoIndex: index,
      };
    });
  };

  const loadMoreVideos = () => {
    setAppState((prevState) => {
      return {
        ...prevState,
        numVideosDisplayed: prevState.numVideosDisplayed + 10,
      };
    });
  };

  // This is effectively equivalent to componentDidMount() in
  // React Component classes
  React.useEffect(() => {
    ipc.on('fatalError', async (stack) => {
      setAppState((prevState) => {
        return {
          ...prevState,
          fatalError: true,
          fatalErrorText: stack as string,
        };
      });
    });
  }, []);

  /**
   * Returns a video panel with videos.
   */
  const getVideoPanel = () => {
    const video = videoState[category][videoIndex];
    const videoFullPath = video.fullPath;
<<<<<<< HEAD
=======

    const videoJsOptions = {
      autoplay: autoPlay,
      controls: true,
      responsive: true,
      preload: 'auto',
      fill: true,
      inactivityTimeout: 0,
      playbackRates: [0.25, 0.5, 1, 1.5, 2],
      plugins: {
        hotkeys: {
          seekStep: 10,
          enableModifiersForNumbers: false,
          forwardKey(event: { code: string }) {
            return event.code === 'KeyL' || event.code === 'ArrowRight';
          },
          rewindKey(event: { code: string }) {
            return event.code === 'KeyJ' || event.code === 'ArrowLeft';
          },
          playPauseKey(event: { code: string }) {
            return event.code === 'KeyK' || event.code === 'Space';
          },
        },
      },
      sources: [
        {
          src: videoFullPath,
          type: 'video/mp4',
        },
      ],
    };

>>>>>>> 76ed85aa
    return (
      <Box sx={{ display: 'flex', height: '100%' }}>
        <VideoJS id="video-player" key={videoFullPath} video={video} />
      </Box>
    );
  };

  const getHomePage = () => {
    return (
      <Box
        sx={{
          display: 'flex',
          flexGrow: 1,
          alignItems: 'center',
          justifyContet: 'center',
          flexDirection: 'column',
          width: '100%',
          height: '100%',
        }}
      >
        <HomePage videoState={videoState} setNavigation={setNavigation} />
      </Box>
    );
  };

  const getShowMoreButton = () => {
    return (
      <Box
        key="show-more-button-box"
        sx={{
          display: 'flex',
          justifyContent: 'center',
          alignItems: 'center',
          width: '100%',
          height: '50px',
        }}
      >
        <Button
          key="show-more-button"
          variant="outlined"
          onClick={loadMoreVideos}
          sx={{
            mb: 1,
            color: 'white',
            borderColor: 'white',
            ':hover': {
              color: '#bb4420',
              borderColor: '#bb4420',
            },
          }}
        >
          Load More
        </Button>
      </Box>
    );
  };

  const getVideoSelection = () => {
    const categoryState = videoState[category];
    if (!categoryState) return <></>;

    const slicedCategoryState = categoryState.slice(
      0,
      appState.numVideosDisplayed
    );

    const moreVideosRemain =
      slicedCategoryState.length !== categoryState.length;

    return (
      <>
        <Box
          sx={{
            display: 'flex',
            overflowY: 'scroll',
            height: '100%',
            width: '100%',
            scrollbarWidth: 'thin',
            '&::-webkit-scrollbar': {
              width: '1em',
            },
            '&::-webkit-scrollbar-track': {
              background: '#f1f1f1',
            },
            '&::-webkit-scrollbar-thumb': {
              backgroundColor: '#888',
            },
            '&::-webkit-scrollbar-thumb:hover': {
              background: '#555',
            },
          }}
        >
          <List sx={{ width: '100%' }}>
            {slicedCategoryState.map((video: any) => {
              return (
                <ListItem
                  disablePadding
                  key={video.fullPath}
                  sx={{ width: '100%' }}
                >
                  <ListItemButton
                    onClick={() => handleChangeVideo(video.index)}
                  >
                    <VideoButton
                      key={video.fullPath}
                      videostate={videoState}
                      categoryIndex={categoryIndex}
                      videoIndex={video.index}
                    />
                  </ListItemButton>
                </ListItem>
              );
            })}
            {moreVideosRemain && getShowMoreButton()}
          </List>
        </Box>
      </>
    );
  };

  if (categoryIndex < 0) {
    return getHomePage();
  }

  if (videoIndex < 0) {
    return getVideoSelection();
  }

  return getVideoPanel();
};

export default Layout;<|MERGE_RESOLUTION|>--- conflicted
+++ resolved
@@ -72,41 +72,6 @@
   const getVideoPanel = () => {
     const video = videoState[category][videoIndex];
     const videoFullPath = video.fullPath;
-<<<<<<< HEAD
-=======
-
-    const videoJsOptions = {
-      autoplay: autoPlay,
-      controls: true,
-      responsive: true,
-      preload: 'auto',
-      fill: true,
-      inactivityTimeout: 0,
-      playbackRates: [0.25, 0.5, 1, 1.5, 2],
-      plugins: {
-        hotkeys: {
-          seekStep: 10,
-          enableModifiersForNumbers: false,
-          forwardKey(event: { code: string }) {
-            return event.code === 'KeyL' || event.code === 'ArrowRight';
-          },
-          rewindKey(event: { code: string }) {
-            return event.code === 'KeyJ' || event.code === 'ArrowLeft';
-          },
-          playPauseKey(event: { code: string }) {
-            return event.code === 'KeyK' || event.code === 'Space';
-          },
-        },
-      },
-      sources: [
-        {
-          src: videoFullPath,
-          type: 'video/mp4',
-        },
-      ],
-    };
-
->>>>>>> 76ed85aa
     return (
       <Box sx={{ display: 'flex', height: '100%' }}>
         <VideoJS id="video-player" key={videoFullPath} video={video} />
